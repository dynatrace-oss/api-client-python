from setuptools import setup, find_packages

setup(
    name="dt",
<<<<<<< HEAD
    version="1.1.32",
=======
    version="1.1.33",
>>>>>>> 259ecf64
    packages=find_packages(),
    install_requires=["requests>=2.22"],
    tests_require=["pytest", "mock", "tox"],
    python_requires=">=3.6",
    author="David Lopes",
    author_email="davidribeirolopes@gmail.com",
    description="Dynatrace API Python client",
    long_description="Dynatrace API Python client",
    url="https://github.com/dlopes7/dynatrace-rest-python",
    classifiers=[
        "Development Status :: 5 - Production/Stable",
        "Intended Audience :: Developers",
        "License :: OSI Approved",
        "License :: OSI Approved :: Apache Software License",  # 2.0
        "Programming Language :: Python",
        "Programming Language :: Python :: 3",
        "Programming Language :: Python :: 3.6",
        "Programming Language :: Python :: Implementation :: CPython",
        "Operating System :: POSIX :: Linux",
        "Operating System :: Microsoft :: Windows",
        "Topic :: Software Development",
    ],
    project_urls={"Issue Tracker": "https://github.com/dlopes7/dynatrace-rest-python/issues"},
)<|MERGE_RESOLUTION|>--- conflicted
+++ resolved
@@ -2,11 +2,7 @@
 
 setup(
     name="dt",
-<<<<<<< HEAD
-    version="1.1.32",
-=======
     version="1.1.33",
->>>>>>> 259ecf64
     packages=find_packages(),
     install_requires=["requests>=2.22"],
     tests_require=["pytest", "mock", "tox"],
