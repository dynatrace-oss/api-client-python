from datetime import datetime
from typing import List

from dynatrace.management_zone import ManagementZone
from dynatrace.metag import METag
from dynatrace.dynatrace_object import DynatraceObject


class Entity(DynatraceObject):
    @property
    def from_relationships(self):
        # TODO
        return ""

    @property
    def to_relationships(self):
        # TODO
        return ""

    @property
    def first_seen_t_ms(self) -> datetime:
        # TODO
        """
        The timestamp at which the entity was first seen, in UTC milliseconds.
        :return:
        """
        return datetime.now()

    @property
    def last_seen_t_ms(self) -> datetime:
        # TODO
        """
        The timestamp at which the entity was last seen, in UTC milliseconds.
        :return:
        """
        return datetime.now()

    @property
    def entity_id(self) -> str:
        """
        The ID of the entity.
        :return:
        """
        return self._entity_id

    @property
    def display_name(self) -> str:
        """
        The name of the entity, displayed in the UI.
        :return:
        """
        return self._display_name

    @property
    def management_zones(self) -> List[ManagementZone]:
        return []

    @property
    def tags(self) -> List[METag]:
        return []

    @property
    def properties(self) -> dict:
        return self._properties

    def _create_from_raw_data(self, raw_element: dict):
        self._display_name = raw_element.get("displayName")
        self._entity_id = raw_element.get("entityId")
<<<<<<< HEAD
        self._properties = raw_element.get("properties", {})
=======
        self._properties = raw_element.get("properties", [])


class EntityShortRepresentation(DynatraceObject):
    @property
    def id(self):
        return self._id

    @property
    def name(self):
        return self._name

    @property
    def description(self):
        return self._description

    def _create_from_raw_data(self, raw_element):
        self._id = raw_element.get("id")
        self._name = raw_element.get("name")
        self._description = raw_element.get("description")
>>>>>>> 5239f175
<|MERGE_RESOLUTION|>--- conflicted
+++ resolved
@@ -60,15 +60,12 @@
         return []
 
     @property
-    def properties(self) -> dict:
+    def properties(self) -> List[dict]:
         return self._properties
 
     def _create_from_raw_data(self, raw_element: dict):
         self._display_name = raw_element.get("displayName")
         self._entity_id = raw_element.get("entityId")
-<<<<<<< HEAD
-        self._properties = raw_element.get("properties", {})
-=======
         self._properties = raw_element.get("properties", [])
 
 
@@ -88,5 +85,4 @@
     def _create_from_raw_data(self, raw_element):
         self._id = raw_element.get("id")
         self._name = raw_element.get("name")
-        self._description = raw_element.get("description")
->>>>>>> 5239f175
+        self._description = raw_element.get("description")