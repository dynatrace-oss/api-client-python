"""
Copyright 2021 Dynatrace LLC

Licensed under the Apache License, Version 2.0 (the "License");
you may not use this file except in compliance with the License.
You may obtain a copy of the License at

    http://www.apache.org/licenses/LICENSE-2.0

Unless required by applicable law or agreed to in writing, software
distributed under the License is distributed on an "AS IS" BASIS,
WITHOUT WARRANTIES OR CONDITIONS OF ANY KIND, either express or implied.
See the License for the specific language governing permissions and
limitations under the License.
"""


from enum import Enum
from typing import List, Dict, Any, Optional

from dynatrace.dynatrace_object import DynatraceObject
from dynatrace.environment_v2.schemas import ConfigurationMetadata

# Schemas and Enums that don't belong to a specific API tag.

#######################################################
###                   SCHEMAS                       ###
#######################################################
class ConfigurationMetadata(DynatraceObject):
    def _create_from_raw_data(self, raw_element):
        self.cluster_version: str = raw_element.get("clusterVersion")
        self.configuration_versions: List[int] = raw_element.get("configurationVersions")
        self.current_configuration_versions: List[str] = raw_element.get("currentConfigurationVersions")


class EntityShortRepresentation(DynatraceObject):
    def _create_from_raw_data(self, raw_element: Dict[str, Any]):
        self.id = raw_element.get("id")
        self.name = raw_element.get("name")
        self.description = raw_element.get("description")

    def to_json(self) -> Dict[str, Any]:
        return {"id": self.id, "name": self.name, "description": self.description}


class UpdateWindowsConfig(DynatraceObject):
    def _create_from_raw_data(self, raw_element: Dict[str, Any]):
        self.windows: List[UpdateWindow] = [UpdateWindow(raw_element=uw) for uw in raw_element.get("windows", [])]

    def to_json(self) -> Optional[Dict[str, Any]]:
        if not self.windows:
            return None

        return {"windows": [w.to_json for w in self.windows]}


class UpdateWindow(DynatraceObject):
    def _create_from_raw_data(self, raw_element: Dict[str, Any]):
        self.id: str = raw_element.get("id", "")
        self.name: Optional[str] = raw_element.get("name", "")

    def to_json(self) -> Dict[str, Any]:
        return {
            "id": self.id,
            "name": self.name,
        }


class TechMonitoringList(DynatraceObject):
    def _create_from_raw_data(self, raw_element: Dict[str, Any]):
        self.technologies: List[Technology] = [Technology(raw_element=t) for t in raw_element.get("technologies", [])]
        self.metadata: ConfigurationMetadata = ConfigurationMetadata(raw_element=raw_element.get("metadata"))


class Technology(DynatraceObject):
    def _create_from_raw_data(self, raw_element: Dict[str, Any]):
        self.type: TechnologyType = TechnologyType(raw_element.get("type"))
        self.monitoring_enabled: bool = raw_element.get("monitoringEnabled", False)
        self.scope: Optional[SettingScope] = SettingScope(raw_element.get("scope")) if raw_element.get("scope") else None


class SimpleTech(DynatraceObject):
    def _create_from_raw_data(self, raw_element: Dict[str, Any]):
        self.type: Optional[SimpleTechType] = SimpleTechType(raw_element["type"]) if raw_element.get("type") else None
        self.verbatim_type: Optional[str] = raw_element.get("verbatimType")

    def to_json(self) -> Dict[str, Any]:
        return {"type": str(self.type) if self.type else None, "verbatimType": self.verbatim_type}


class SimpleHostTech(DynatraceObject):
    def _create_from_raw_data(self, raw_element: Dict[str, Any]):
        self.type: Optional[SimpleHostTechType] = SimpleHostTechType(raw_element["type"]) if raw_element.get("type") else None
        self.verbatim_type: Optional[str] = raw_element.get("verbatimType")

    def to_json(self) -> Dict[str, Any]:
        return {"type": str(self.type) if self.type else None, "verbatimType": self.verbatim_type}


class TagInfo(DynatraceObject):
    def _create_from_raw_data(self, raw_element: Dict[str, Any]):
        self.context: str = raw_element["context"]
        self.key: str = raw_element["key"]
        self.value: Optional[str] = raw_element.get("value")

    def to_json(self) -> Dict[str, Any]:
        return {"context": self.context, "key": self.key, "value": self.value}


class CustomProcessMetadataKey(DynatraceObject):
    def _create_from_raw_data(self, raw_element: Dict[str, Any]):
        self.source: CustomProcessMetadataKeySource = CustomProcessMetadataKeySource(raw_element["source"])
        self.key: str = raw_element["key"]

    def to_json(self) -> Dict[str, Any]:
        return {"source": str(self.source), "key": self.key}


class CustomHostMetadataKey(DynatraceObject):
    def _create_from_raw_data(self, raw_element: Dict[str, Any]):
        self.source: HostMetadataKeySource = HostMetadataKeySource(raw_element["source"])
        self.key: str = raw_element["key"]

    def to_json(self) -> Dict[str, Any]:
        return {"source": str(self.source), "key": self.key}


class ComparisonBasic(DynatraceObject):
    def _create_from_raw_data(self, raw_element: Dict[str, Any]):
        self.type: ComparisonBasicType = ComparisonBasicType(raw_element["type"])
        self.negate: bool = raw_element["negate"]

    def to_json(self) -> Dict[str, Any]:
        return {"type": str(self.type), "negate": self.negate}


class StringComparison(ComparisonBasic):
    def _create_from_raw_data(self, raw_element: Dict[str, Any]):
        super()._create_from_raw_data(raw_element)
        self.value: Optional[str] = raw_element.get("value")
        self.operator: StringComparisonOperator = StringComparisonOperator(raw_element["operator"])
        self.case_sensitive: Optional[bool] = raw_element.get("caseSensitive")

    def to_json(self) -> Dict[str, Any]:
        details = super().to_json()
        details.update({"value": self.value, "operator": str(self.operator), "caseSensitive": self.case_sensitive})
        return details


class IndexedNameComparison(ComparisonBasic):
    def _create_from_raw_data(self, raw_element: Dict[str, Any]):
        super()._create_from_raw_data(raw_element)
        self.value: Optional[str] = raw_element.get("value")
        self.operator: IndexedNameComparisonOperator = IndexedNameComparisonOperator(raw_element["operator"])

    def to_json(self) -> Dict[str, Any]:
        details = super().to_json()
        details.update({"value": self.value, "operator": str(self.operator)})
        return details


class IndexedStringComparison(ComparisonBasic):
    def _create_from_raw_data(self, raw_element: Dict[str, Any]):
        super()._create_from_raw_data(raw_element)
        self.value: Optional[str] = raw_element.get("value")
        self.operator: BasicComparisonOperator = BasicComparisonOperator(raw_element["operator"])

    def to_json(self) -> Dict[str, Any]:
        details = super().to_json()
        details.update({"value": self.value, "operator": str(self.operator)})
        return details


class IntegerComparison(ComparisonBasic):
    def _create_from_raw_data(self, raw_element: Dict[str, Any]):
        super()._create_from_raw_data(raw_element)
        self.value: Optional[int] = raw_element.get("value")
        self.operator: IntegerComparisonOperator = IntegerComparisonOperator(raw_element["operator"])

    def to_json(self) -> Dict[str, Any]:
        details = super().to_json()
        details.update({"value": self.value, "operator": str(self.operator)})
        return details


class ServiceTypeComparison(ComparisonBasic):
    def _create_from_raw_data(self, raw_element: Dict[str, Any]):
        super()._create_from_raw_data(raw_element)
        self.value: Optional[ServiceTypeComparisonValue] = ServiceTypeComparisonValue(raw_element["value"]) if raw_element.get("value") else None
        self.operator: BasicComparisonOperator = BasicComparisonOperator(raw_element["operator"])

    def to_json(self) -> Dict[str, Any]:
        details = super().to_json()
        details.update({"value": str(self.value) if self.value else None, "operator": str(self.operator)})
        return details


class PaasTypeComparison(ComparisonBasic):
    def _create_from_raw_data(self, raw_element: Dict[str, Any]):
        super()._create_from_raw_data(raw_element)
        self.value: Optional[PaasTypeComparisonValue] = PaasTypeComparisonValue(raw_element["value"]) if raw_element.get("value") else None
        self.operator: BasicComparisonOperator = BasicComparisonOperator(raw_element["operator"])

    def to_json(self) -> Dict[str, Any]:
        details = super().to_json()
        details.update({"value": str(self.value) if self.value else None, "operator": str(self.operator)})
        return details


class CloudTypeComparison(ComparisonBasic):
    def _create_from_raw_data(self, raw_element: Dict[str, Any]):
        super()._create_from_raw_data(raw_element)
        self.value: Optional[CloudTypeComparisonValue] = CloudTypeComparisonValue(raw_element["value"]) if raw_element.get("value") else None
        self.operator: BasicComparisonOperator = BasicComparisonOperator(raw_element["operator"])

    def to_json(self) -> Dict[str, Any]:
        details = super().to_json()
        details.update({"value": str(self.value) if self.value else None, "operator": str(self.operator)})
        return details


class AzureSkuComparison(ComparisonBasic):
    def _create_from_raw_data(self, raw_element: Dict[str, Any]):
        super()._create_from_raw_data(raw_element)
        self.value: Optional[AzureSkuComparisonValue] = AzureSkuComparisonValue(raw_element["value"]) if raw_element.get("value") else None
        self.operator: BasicComparisonOperator = BasicComparisonOperator(raw_element["operator"])

    def to_json(self) -> Dict[str, Any]:
        details = super().to_json()
        details.update({"value": str(self.value) if self.value else None, "operator": str(self.operator)})
        return details


class AzureComputeModeComparison(ComparisonBasic):
    def _create_from_raw_data(self, raw_element: Dict[str, Any]):
        super()._create_from_raw_data(raw_element)
        self.value: Optional[AzureComputeModeComparisonValue] = AzureComputeModeComparisonValue(raw_element["value"]) if raw_element.get("value") else None
        self.operator: BasicComparisonOperator = BasicComparisonOperator(raw_element["operator"])

    def to_json(self) -> Dict[str, Any]:
        details = super().to_json()
        details.update({"value": str(self.value) if self.value else None, "operator": str(self.operator)})
        return details


class EntityIdComparison(ComparisonBasic):
    def _create_from_raw_data(self, raw_element: Dict[str, Any]):
        super()._create_from_raw_data(raw_element)
        self.value: Optional[str] = raw_element.get("value")
        self.operator: EqualsComparisonOperator = EqualsComparisonOperator(raw_element["operator"])

    def to_json(self) -> Dict[str, Any]:
        details = super().to_json()
        details.update({"value": self.value, "operator": str(self.operator)})
        return details


class SimpleTechComparison(ComparisonBasic):
    def _create_from_raw_data(self, raw_element: Dict[str, Any]):
        super()._create_from_raw_data(raw_element)
        self.value: Optional[SimpleTech] = SimpleTech(raw_element=raw_element["value"]) if raw_element.get("value") else None
        self.operator: BasicComparisonOperator = BasicComparisonOperator(raw_element["operator"])

    def to_json(self) -> Dict[str, Any]:
        details = super().to_json()
        details.update({"value": self.value.to_json() if self.value else None, "operator": str(self.operator)})
        return details


class SimpleHostTechComparison(ComparisonBasic):
    def _create_from_raw_data(self, raw_element: Dict[str, Any]):
        super()._create_from_raw_data(raw_element)
        self.value: Optional[SimpleHostTech] = SimpleHostTech(raw_element=raw_element["value"]) if raw_element.get("value") else None
        self.operator: BasicComparisonOperator = BasicComparisonOperator(raw_element["operator"])

    def to_json(self) -> Dict[str, Any]:
        details = super().to_json()
        details.update({"value": self.value.to_json() if self.value else None, "operator": str(self.operator)})
        return details


class ServiceTopologyComparison(ComparisonBasic):
    def _create_from_raw_data(self, raw_element: Dict[str, Any]):
        super()._create_from_raw_data(raw_element)
        self.value: Optional[ServiceTopologyComparisonValue] = ServiceTopologyComparisonValue(raw_element["value"]) if raw_element.get("value") else None
        self.operator: BasicComparisonOperator = BasicComparisonOperator(raw_element["operator"])

    def to_json(self) -> Dict[str, Any]:
        details = super().to_json()
        details.update({"value": str(self.value) if self.value else None, "operator": str(self.operator)})
        return details


class DatabaseTopologyComparison(ComparisonBasic):
    def _create_from_raw_data(self, raw_element: Dict[str, Any]):
        super()._create_from_raw_data(raw_element)
        self.value: Optional[DatabaseTopologyComparisonValue] = DatabaseTopologyComparisonValue(raw_element["value"]) if raw_element.get("value") else None
        self.operator: BasicComparisonOperator = BasicComparisonOperator(raw_element["operator"])

    def to_json(self) -> Dict[str, Any]:
        details = super().to_json()
        details.update({"value": str(self.value) if self.value else None, "operator": str(self.operator)})
        return details


class OsTypeComparison(ComparisonBasic):
    def _create_from_raw_data(self, raw_element: Dict[str, Any]):
        super()._create_from_raw_data(raw_element)
        self.value: Optional[OsTypeComparisonValue] = OsTypeComparisonValue(raw_element["value"]) if raw_element.get("value") else None
        self.operator: BasicComparisonOperator = BasicComparisonOperator(raw_element["operator"])

    def to_json(self) -> Dict[str, Any]:
        details = super().to_json()
        details.update({"value": str(self.value) if self.value else None, "operator": str(self.operator)})
        return details


class HypervisorTypeComparison(ComparisonBasic):
    def _create_from_raw_data(self, raw_element: Dict[str, Any]):
        super()._create_from_raw_data(raw_element)
        self.value: Optional[HypervisorTypeComparisonValue] = HypervisorTypeComparisonValue(raw_element["value"]) if raw_element.get("value") else None
        self.operator: BasicComparisonOperator = BasicComparisonOperator(raw_element["operator"])

    def to_json(self) -> Dict[str, Any]:
        details = super().to_json()
        details.update({"value": str(self.value) if self.value else None, "operator": str(self.operator)})
        return details


class IpAddressComparison(ComparisonBasic):
    def _create_from_raw_data(self, raw_element: Dict[str, Any]):
        super()._create_from_raw_data(raw_element)
        self.value: Optional[str] = raw_element.get("value")
        self.operator: IpAddressComparisonOperator = IpAddressComparisonOperator(raw_element["operator"])
        self.case_sensitive: Optional[bool] = raw_element.get("caseSensitive")

    def to_json(self) -> Dict[str, Any]:
        details = super().to_json()
        details.update({"value": self.value, "operator": str(self.operator), "caseSensitive": self.case_sensitive})
        return details


class OsArchitectureComparison(ComparisonBasic):
    def _create_from_raw_data(self, raw_element: Dict[str, Any]):
        super()._create_from_raw_data(raw_element)
        self.value: Optional[OsArchitectureComparisonValue] = OsArchitectureComparisonValue(raw_element["value"]) if raw_element.get("value") else None
        self.operator: BasicComparisonOperator = BasicComparisonOperator(raw_element["operator"])

    def to_json(self) -> Dict[str, Any]:
        details = super().to_json()
        details.update({"value": str(self.value) if self.value else None, "operator": str(self.operator)})
        return details


class BitnessComparison(ComparisonBasic):
    def _create_from_raw_data(self, raw_element: Dict[str, Any]):
        super()._create_from_raw_data(raw_element)
        self.value: Optional[BitnessComparisonValue] = BitnessComparisonValue(raw_element["value"]) if raw_element.get("value") else None
        self.operator: BasicComparisonOperator = BasicComparisonOperator(raw_element["operator"])

    def to_json(self) -> Dict[str, Any]:
        details = super().to_json()
        details.update({"value": str(self.value) if self.value else None, "operator": str(self.operator)})
        return details


class ApplicationTypeComparison(ComparisonBasic):
    def _create_from_raw_data(self, raw_element: Dict[str, Any]):
        super()._create_from_raw_data(raw_element)
        self.value: Optional[ApplicationTypeComparisonValue] = ApplicationTypeComparisonValue(raw_element["value"]) if raw_element.get("value") else None
        self.operator: BasicComparisonOperator = BasicComparisonOperator(raw_element["operator"])

    def to_json(self) -> Dict[str, Any]:
        details = super().to_json()
        details.update({"value": str(self.value) if self.value else None, "operator": str(self.operator)})
        return details


class CustomApplicationTypeComparison(ComparisonBasic):
    def _create_from_raw_data(self, raw_element: Dict[str, Any]):
        super()._create_from_raw_data(raw_element)
        self.value: Optional[CustomApplicationTypeComparisonValue] = (
            CustomApplicationTypeComparisonValue(raw_element["value"]) if raw_element.get("value") else None
        )
        self.operator: BasicComparisonOperator = BasicComparisonOperator(raw_element["operator"])

    def to_json(self) -> Dict[str, Any]:
        details = super().to_json()
        details.update({"value": str(self.value) if self.value else None, "operator": str(self.operator)})
        return details


class MobilePlatformComparison(ComparisonBasic):
    def _create_from_raw_data(self, raw_element: Dict[str, Any]):
        super()._create_from_raw_data(raw_element)
        self.value: Optional[MobilePlatformComparisonValue] = MobilePlatformComparisonValue(raw_element["value"]) if raw_element.get("value") else None
        self.operator: BasicComparisonOperator = BasicComparisonOperator(raw_element["operator"])

    def to_json(self) -> Dict[str, Any]:
        details = super().to_json()
        details.update({"value": str(self.value) if self.value else None, "operator": str(self.operator)})
        return details


class DcrumDecoderComparison(ComparisonBasic):
    def _create_from_raw_data(self, raw_element: Dict[str, Any]):
        super()._create_from_raw_data(raw_element)
        self.value: Optional[DcrumDecoderComparisonValue] = DcrumDecoderComparisonValue(raw_element["value"]) if raw_element.get("value") else None
        self.operator: BasicComparisonOperator = BasicComparisonOperator(raw_element["operator"])

    def to_json(self) -> Dict[str, Any]:
        details = super().to_json()
        details.update({"value": str(self.value) if self.value else None, "operator": str(self.operator)})
        return details


class SyntheticEngineTypeComparison(ComparisonBasic):
    def _create_from_raw_data(self, raw_element: Dict[str, Any]):
        super()._create_from_raw_data(raw_element)
        self.value: Optional[SyntheticEngineTypeComparisonValue] = (
            SyntheticEngineTypeComparisonValue(raw_element["value"]) if raw_element.get("value") else None
        )
        self.operator: BasicComparisonOperator = BasicComparisonOperator(raw_element["operator"])

    def to_json(self) -> Dict[str, Any]:
        details = super().to_json()
        details.update({"value": str(self.value) if self.value else None, "operator": str(self.operator)})
        return details


class TagComparison(ComparisonBasic):
    def _create_from_raw_data(self, raw_element: Dict[str, Any]):
        super()._create_from_raw_data(raw_element)
        self.value: Optional[TagInfo] = TagInfo(raw_element=raw_element["value"]) if raw_element.get("value") else None
        self.operator: TagComparisonOperator = TagComparisonOperator(raw_element["operator"])

    def to_json(self) -> Dict[str, Any]:
        details = super().to_json()
        details.update({"value": self.value.to_json() if self.value else None, "operator": str(self.operator)})
        return details


class IndexedTagComparison(ComparisonBasic):
    def _create_from_raw_data(self, raw_element: Dict[str, Any]):
        super()._create_from_raw_data(raw_element)
        self.value: Optional[TagInfo] = TagInfo(raw_element=raw_element["value"]) if raw_element.get("value") else None
        self.operator: IndexedTagComparisonOperator = IndexedTagComparisonOperator(raw_element["operator"])

    def to_json(self) -> Dict[str, Any]:
        details = super().to_json()
        details.update({"value": self.value.to_json() if self.value else None, "operator": str(self.operator)})
        return details


#######################################################
###                    ENUMS                        ###
#######################################################


class SettingScope(Enum):
    ENVIRONMENT = "ENVIRONMENT"
    HOST = "HOST"

    def __str__(self):
        return self.value


class TechnologyType(Enum):
    AIX_KERNEL_EXT = "AIX_KERNEL_EXT"
    APACHE = "APACHE"
    CIM_V2 = "CIM_V2"
    DOCKER = "DOCKER"
    DOCKER_WIN = "DOCKER_WIN"
    DOT_NET = "DOT_NET"
    DOT_NET_CORE = "DOT_NET_CORE"
    EXTENSIONS = "EXTENSIONS"
    EXTENSIONS_DS_GENERIC = "EXTENSIONS_DS_GENERIC"
    EXTENSIONS_STATSD = "EXTENSIONS_STATSD"
    GARDEN = "GARDEN"
    GO = "GO"
    GO_STATIC = "GO_STATIC"
    IBM_INTEGRATION_BUS = "IBM_INTEGRATION_BUS"
    IIS = "IIS"
    JAVA = "JAVA"
    LOG_ANALYTICS = "LOG_ANALYTICS"
    NETTRACER = "NETTRACER"
    NETWORK = "NETWORK"
    NGINX = "NGINX"
    NODE_JS = "NODE_JS"
    OPENTRACINGNATIVE = "OPENTRACINGNATIVE"
    PHP = "PHP"
    PHP_80_EA = "PHP_80_EA"
    PHP_CGI = "PHP_CGI"
    PHP_CLI = "PHP_CLI"
    PHP_WIN = "PHP_WIN"
    PROCESS = "PROCESS"
    RUBY = "RUBY"
    SDK = "SDK"
    VARNISH = "VARNISH"
    Z_OS = "Z_OS"

    def __str__(self):
        return self.value


class AutoUpdateSetting(Enum):
    ENABLED = "ENABLED"
    DISABLED = "DISABLED"
    INHERITED = "INHERITED"

    def __str__(self):
        return self.value


class EffectiveSetting(Enum):
    ENABLED = "ENABLED"
    DISABLED = "DISABLED"

    def __str__(self):
        return self.value


<<<<<<< HEAD
class CustomProcessMetadataKeySource(Enum):
    CLOUD_FOUNDRY = "CLOUD_FOUNDRY"
    ENVIRONMENT = "ENVIRONMENT"
    GOOGLE_CLOUD = "GOOGLE_CLOUD"
    KUBERNETES = "KUBERNETES"
    PLUGIN = "PLUGIN"

    def __str__(self) -> str:
        return self.value


class PredefinedProcessMetadataKeySource(Enum):
    AMAZON_ECR_IMAGE_ACCOUNT_ID = "AMAZON_ECR_IMAGE_ACCOUNT_ID"
    AMAZON_ECR_IMAGE_REGION = "AMAZON_ECR_IMAGE_REGION"
    AMAZON_LAMBDA_FUNCTION_NAME = "AMAZON_LAMBDA_FUNCTION_NAME"
    AMAZON_REGION = "AMAZON_REGION"
    APACHE_CONFIG_PATH = "APACHE_CONFIG_PATH"
    APACHE_SPARK_MASTER_IP_ADDRESS = "APACHE_SPARK_MASTER_IP_ADDRESS"
    ASP_DOT_NET_CORE_APPLICATION_PATH = "ASP_DOT_NET_CORE_APPLICATION_PATH"
    AWS_ECS_CLUSTER = "AWS_ECS_CLUSTER"
    AWS_ECS_CONTAINERNAME = "AWS_ECS_CONTAINERNAME"
    AWS_ECS_FAMILY = "AWS_ECS_FAMILY"
    AWS_ECS_REVISION = "AWS_ECS_REVISION"
    CASSANDRA_CLUSTER_NAME = "CASSANDRA_CLUSTER_NAME"
    CATALINA_BASE = "CATALINA_BASE"
    CATALINA_HOME = "CATALINA_HOME"
    CLOUD_FOUNDRY_APP_ID = "CLOUD_FOUNDRY_APP_ID"
    CLOUD_FOUNDRY_APP_NAME = "CLOUD_FOUNDRY_APP_NAME"
    CLOUD_FOUNDRY_INSTANCE_INDEX = "CLOUD_FOUNDRY_INSTANCE_INDEX"
    CLOUD_FOUNDRY_SPACE_ID = "CLOUD_FOUNDRY_SPACE_ID"
    CLOUD_FOUNDRY_SPACE_NAME = "CLOUD_FOUNDRY_SPACE_NAME"
    COLDFUSION_JVM_CONFIG_FILE = "COLDFUSION_JVM_CONFIG_FILE"
    COLDFUSION_SERVICE_NAME = "COLDFUSION_SERVICE_NAME"
    COMMAND_LINE_ARGS = "COMMAND_LINE_ARGS"
    DECLARATIVE_ID = "DECLARATIVE_ID"
    DOTNET_COMMAND = "DOTNET_COMMAND"
    DOTNET_COMMAND_PATH = "DOTNET_COMMAND_PATH"
    DYNATRACE_CLUSTER_ID = "DYNATRACE_CLUSTER_ID"
    DYNATRACE_NODE_ID = "DYNATRACE_NODE_ID"
    ELASTICSEARCH_CLUSTER_NAME = "ELASTICSEARCH_CLUSTER_NAME"
    ELASTICSEARCH_NODE_NAME = "ELASTICSEARCH_NODE_NAME"
    EQUINOX_CONFIG_PATH = "EQUINOX_CONFIG_PATH"
    EXE_NAME = "EXE_NAME"
    EXE_PATH = "EXE_PATH"
    GLASS_FISH_DOMAIN_NAME = "GLASS_FISH_DOMAIN_NAME"
    GLASS_FISH_INSTANCE_NAME = "GLASS_FISH_INSTANCE_NAME"
    GOOGLE_APP_ENGINE_INSTANCE = "GOOGLE_APP_ENGINE_INSTANCE"
    GOOGLE_APP_ENGINE_SERVICE = "GOOGLE_APP_ENGINE_SERVICE"
    GOOGLE_CLOUD_PROJECT = "GOOGLE_CLOUD_PROJECT"
    HYBRIS_BIN_DIRECTORY = "HYBRIS_BIN_DIRECTORY"
    HYBRIS_CONFIG_DIRECTORY = "HYBRIS_CONFIG_DIRECTORY"
    HYBRIS_DATA_DIRECTORY = "HYBRIS_DATA_DIRECTORY"
    IBM_CICS_REGION = "IBM_CICS_REGION"
    IBM_CTG_NAME = "IBM_CTG_NAME"
    IBM_IMS_CONNECT_REGION = "IBM_IMS_CONNECT_REGION"
    IBM_IMS_CONTROL_REGION = "IBM_IMS_CONTROL_REGION"
    IBM_IMS_MESSAGE_PROCESSING_REGION = "IBM_IMS_MESSAGE_PROCESSING_REGION"
    IBM_IMS_SOAP_GW_NAME = "IBM_IMS_SOAP_GW_NAME"
    IBM_INTEGRATION_NODE_NAME = "IBM_INTEGRATION_NODE_NAME"
    IBM_INTEGRATION_SERVER_NAME = "IBM_INTEGRATION_SERVER_NAME"
    IIS_APP_POOL = "IIS_APP_POOL"
    IIS_ROLE_NAME = "IIS_ROLE_NAME"
    JAVA_JAR_FILE = "JAVA_JAR_FILE"
    JAVA_JAR_PATH = "JAVA_JAR_PATH"
    JAVA_MAIN_CLASS = "JAVA_MAIN_CLASS"
    JAVA_MAIN_MODULE = "JAVA_MAIN_MODULE"
    JBOSS_HOME = "JBOSS_HOME"
    JBOSS_MODE = "JBOSS_MODE"
    JBOSS_SERVER_NAME = "JBOSS_SERVER_NAME"
    KUBERNETES_BASE_POD_NAME = "KUBERNETES_BASE_POD_NAME"
    KUBERNETES_CONTAINER_NAME = "KUBERNETES_CONTAINER_NAME"
    KUBERNETES_FULL_POD_NAME = "KUBERNETES_FULL_POD_NAME"
    KUBERNETES_NAMESPACE = "KUBERNETES_NAMESPACE"
    KUBERNETES_POD_UID = "KUBERNETES_POD_UID"
    MSSQL_INSTANCE_NAME = "MSSQL_INSTANCE_NAME"
    NODE_JS_APP_BASE_DIRECTORY = "NODE_JS_APP_BASE_DIRECTORY"
    NODE_JS_APP_NAME = "NODE_JS_APP_NAME"
    NODE_JS_SCRIPT_NAME = "NODE_JS_SCRIPT_NAME"
    ORACLE_SID = "ORACLE_SID"
    PG_ID_CALC_INPUT_KEY_LINKAGE = "PG_ID_CALC_INPUT_KEY_LINKAGE"
    PHP_SCRIPT_PATH = "PHP_SCRIPT_PATH"
    PHP_WORKING_DIRECTORY = "PHP_WORKING_DIRECTORY"
    RUBY_APP_ROOT_PATH = "RUBY_APP_ROOT_PATH"
    RUBY_SCRIPT_PATH = "RUBY_SCRIPT_PATH"
    RULE_RESULT = "RULE_RESULT"
    SOFTWAREAG_INSTALL_ROOT = "SOFTWAREAG_INSTALL_ROOT"
    SOFTWAREAG_PRODUCTPROPNAME = "SOFTWAREAG_PRODUCTPROPNAME"
    SPRINGBOOT_APP_NAME = "SPRINGBOOT_APP_NAME"
    SPRINGBOOT_PROFILE_NAME = "SPRINGBOOT_PROFILE_NAME"
    SPRINGBOOT_STARTUP_CLASS = "SPRINGBOOT_STARTUP_CLASS"
    TIBCO_BUSINESSWORKS_CE_APP_NAME = "TIBCO_BUSINESSWORKS_CE_APP_NAME"
    TIBCO_BUSINESSWORKS_CE_VERSION = "TIBCO_BUSINESSWORKS_CE_VERSION"
    TIBCO_BUSINESS_WORKS_APP_NODE_NAME = "TIBCO_BUSINESS_WORKS_APP_NODE_NAME"
    TIBCO_BUSINESS_WORKS_APP_SPACE_NAME = "TIBCO_BUSINESS_WORKS_APP_SPACE_NAME"
    TIBCO_BUSINESS_WORKS_DOMAIN_NAME = "TIBCO_BUSINESS_WORKS_DOMAIN_NAME"
    TIBCO_BUSINESS_WORKS_ENGINE_PROPERTY_FILE = "TIBCO_BUSINESS_WORKS_ENGINE_PROPERTY_FILE"
    TIBCO_BUSINESS_WORKS_ENGINE_PROPERTY_FILE_PATH = "TIBCO_BUSINESS_WORKS_ENGINE_PROPERTY_FILE_PATH"
    TIBCO_BUSINESS_WORKS_HOME = "TIBCO_BUSINESS_WORKS_HOME"
    VARNISH_INSTANCE_NAME = "VARNISH_INSTANCE_NAME"
    WEB_LOGIC_CLUSTER_NAME = "WEB_LOGIC_CLUSTER_NAME"
    WEB_LOGIC_DOMAIN_NAME = "WEB_LOGIC_DOMAIN_NAME"
    WEB_LOGIC_HOME = "WEB_LOGIC_HOME"
    WEB_LOGIC_NAME = "WEB_LOGIC_NAME"
    WEB_SPHERE_CELL_NAME = "WEB_SPHERE_CELL_NAME"
    WEB_SPHERE_CLUSTER_NAME = "WEB_SPHERE_CLUSTER_NAME"
    WEB_SPHERE_NODE_NAME = "WEB_SPHERE_NODE_NAME"
    WEB_SPHERE_SERVER_NAME = "WEB_SPHERE_SERVER_NAME"

    def __str__(self) -> str:
        return self.value


class HostMetadataKeySource(Enum):
    ENVIRONMENT = "ENVIRONMENT"
    GOOGLE_COMPUTE_ENGINE = "GOOGLE_COMPUTE_ENGINE"
    PLUGIN = "PLUGIN"

    def __str__(self) -> str:
        return self.value


class SimpleTechType(Enum):
    ACTIVE_MQ = "ACTIVE_MQ"
    ACTIVE_MQ_ARTEMIS = "ACTIVE_MQ_ARTEMIS"
    ADO_NET = "ADO_NET"
    AIX = "AIX"
    AKKA = "AKKA"
    AMAZON_REDSHIFT = "AMAZON_REDSHIFT"
    AMQP = "AMQP"
    APACHE_CAMEL = "APACHE_CAMEL"
    APACHE_CASSANDRA = "APACHE_CASSANDRA"
    APACHE_COUCH_DB = "APACHE_COUCH_DB"
    APACHE_DERBY = "APACHE_DERBY"
    APACHE_HTTP_CLIENT_ASYNC = "APACHE_HTTP_CLIENT_ASYNC"
    APACHE_HTTP_CLIENT_SYNC = "APACHE_HTTP_CLIENT_SYNC"
    APACHE_HTTP_SERVER = "APACHE_HTTP_SERVER"
    APACHE_KAFKA = "APACHE_KAFKA"
    APACHE_SOLR = "APACHE_SOLR"
    APACHE_STORM = "APACHE_STORM"
    APACHE_SYNAPSE = "APACHE_SYNAPSE"
    APACHE_TOMCAT = "APACHE_TOMCAT"
    APPARMOR = "APPARMOR"
    APPLICATION_INSIGHTS_SDK = "APPLICATION_INSIGHTS_SDK"
    ASP_DOTNET = "ASP_DOTNET"
    ASP_DOTNET_CORE = "ASP_DOTNET_CORE"
    ASP_DOTNET_CORE_SIGNALR = "ASP_DOTNET_CORE_SIGNALR"
    ASP_DOTNET_SIGNALR = "ASP_DOTNET_SIGNALR"
    ASYNC_HTTP_CLIENT = "ASYNC_HTTP_CLIENT"
    AWS_LAMBDA = "AWS_LAMBDA"
    AWS_RDS = "AWS_RDS"
    AWS_SERVICE = "AWS_SERVICE"
    AXIS = "AXIS"
    AZURE_FUNCTIONS = "AZURE_FUNCTIONS"
    AZURE_SERVICE_BUS = "AZURE_SERVICE_BUS"
    AZURE_SERVICE_FABRIC = "AZURE_SERVICE_FABRIC"
    AZURE_STORAGE = "AZURE_STORAGE"
    BOSHBPM = "BOSHBPM"
    CITRIX = "CITRIX"
    CITRIX_COMMON = "CITRIX_COMMON"
    CITRIX_DESKTOP_DELIVERY_CONTROLLERS = "CITRIX_DESKTOP_DELIVERY_CONTROLLERS"
    CITRIX_DIRECTOR = "CITRIX_DIRECTOR"
    CITRIX_LICENSE_SERVER = "CITRIX_LICENSE_SERVER"
    CITRIX_PROVISIONING_SERVICES = "CITRIX_PROVISIONING_SERVICES"
    CITRIX_STOREFRONT = "CITRIX_STOREFRONT"
    CITRIX_VIRTUAL_DELIVERY_AGENT = "CITRIX_VIRTUAL_DELIVERY_AGENT"
    CITRIX_WORKSPACE_ENVIRONMENT_MANAGEMENT = "CITRIX_WORKSPACE_ENVIRONMENT_MANAGEMENT"
    CITRIX_XEN = "CITRIX_XEN"
    CLOUDFOUNDRY = "CLOUDFOUNDRY"
    CLOUDFOUNDRY_AUCTIONEER = "CLOUDFOUNDRY_AUCTIONEER"
    CLOUDFOUNDRY_BOSH = "CLOUDFOUNDRY_BOSH"
    CLOUDFOUNDRY_GOROUTER = "CLOUDFOUNDRY_GOROUTER"
    COLDFUSION = "COLDFUSION"
    CONFLUENT_KAFKA_CLIENT = "CONFLUENT_KAFKA_CLIENT"
    CONTAINERD = "CONTAINERD"
    CORE_DNS = "CORE_DNS"
    COUCHBASE = "COUCHBASE"
    CRIO = "CRIO"
    CXF = "CXF"
    DATASTAX = "DATASTAX"
    DB2 = "DB2"
    DIEGO_CELL = "DIEGO_CELL"
    DOCKER = "DOCKER"
    DOTNET = "DOTNET"
    DOTNET_REMOTING = "DOTNET_REMOTING"
    ELASTIC_SEARCH = "ELASTIC_SEARCH"
    ENVOY = "ENVOY"
    ERLANG = "ERLANG"
    ETCD = "ETCD"
    F5_LTM = "F5_LTM"
    FSHARP = "FSHARP"
    GARDEN = "GARDEN"
    GLASSFISH = "GLASSFISH"
    GO = "GO"
    GRAAL_TRUFFLE = "GRAAL_TRUFFLE"
    GRPC = "GRPC"
    GRSECURITY = "GRSECURITY"
    HADOOP = "HADOOP"
    HADOOP_HDFS = "HADOOP_HDFS"
    HADOOP_YARN = "HADOOP_YARN"
    HAPROXY = "HAPROXY"
    HEAT = "HEAT"
    HESSIAN = "HESSIAN"
    HORNET_Q = "HORNET_Q"
    IBM_CICS_REGION = "IBM_CICS_REGION"
    IBM_CICS_TRANSACTION_GATEWAY = "IBM_CICS_TRANSACTION_GATEWAY"
    IBM_IMS_CONNECT_REGION = "IBM_IMS_CONNECT_REGION"
    IBM_IMS_CONTROL_REGION = "IBM_IMS_CONTROL_REGION"
    IBM_IMS_MESSAGE_PROCESSING_REGION = "IBM_IMS_MESSAGE_PROCESSING_REGION"
    IBM_IMS_SOAP_GATEWAY = "IBM_IMS_SOAP_GATEWAY"
    IBM_INTEGRATION_BUS = "IBM_INTEGRATION_BUS"
    IBM_MQ = "IBM_MQ"
    IBM_MQ_CLIENT = "IBM_MQ_CLIENT"
    IBM_WEBSHPRERE_APPLICATION_SERVER = "IBM_WEBSHPRERE_APPLICATION_SERVER"
    IBM_WEBSHPRERE_LIBERTY = "IBM_WEBSHPRERE_LIBERTY"
    IIS = "IIS"
    IIS_APP_POOL = "IIS_APP_POOL"
    ISTIO = "ISTIO"
    JAVA = "JAVA"
    JAX_WS = "JAX_WS"
    JBOSS = "JBOSS"
    JBOSS_EAP = "JBOSS_EAP"
    JDK_HTTP_SERVER = "JDK_HTTP_SERVER"
    JERSEY = "JERSEY"
    JETTY = "JETTY"
    JRUBY = "JRUBY"
    JYTHON = "JYTHON"
    KUBERNETES = "KUBERNETES"
    LIBC = "LIBC"
    LIBVIRT = "LIBVIRT"
    LINKERD = "LINKERD"
    MARIADB = "MARIADB"
    MEMCACHED = "MEMCACHED"
    MICROSOFT_SQL_SERVER = "MICROSOFT_SQL_SERVER"
    MONGODB = "MONGODB"
    MSSQL_CLIENT = "MSSQL_CLIENT"
    MULE_ESB = "MULE_ESB"
    MYSQL = "MYSQL"
    MYSQL_CONNECTOR = "MYSQL_CONNECTOR"
    NETFLIX_SERVO = "NETFLIX_SERVO"
    NETTY = "NETTY"
    NGINX = "NGINX"
    NODE_JS = "NODE_JS"
    OK_HTTP_CLIENT = "OK_HTTP_CLIENT"
    ONEAGENT_SDK = "ONEAGENT_SDK"
    OPENCENSUS = "OPENCENSUS"
    OPENSHIFT = "OPENSHIFT"
    OPENSTACK_COMPUTE = "OPENSTACK_COMPUTE"
    OPENSTACK_CONTROLLER = "OPENSTACK_CONTROLLER"
    OPENTELEMETRY = "OPENTELEMETRY"
    OPENTRACING = "OPENTRACING"
    OPEN_LIBERTY = "OPEN_LIBERTY"
    ORACLE_DATABASE = "ORACLE_DATABASE"
    ORACLE_WEBLOGIC = "ORACLE_WEBLOGIC"
    OWIN = "OWIN"
    PERL = "PERL"
    PHP = "PHP"
    PHP_FPM = "PHP_FPM"
    PLAY = "PLAY"
    POSTGRE_SQL = "POSTGRE_SQL"
    POSTGRE_SQL_DOTNET_DATA_PROVIDER = "POSTGRE_SQL_DOTNET_DATA_PROVIDER"
    POWER_DNS = "POWER_DNS"
    PROGRESS = "PROGRESS"
    PYTHON = "PYTHON"
    RABBIT_MQ = "RABBIT_MQ"
    REACTOR_CORE = "REACTOR_CORE"
    REDIS = "REDIS"
    RESTEASY = "RESTEASY"
    RESTLET = "RESTLET"
    RIAK = "RIAK"
    RUBY = "RUBY"
    SAG_WEBMETHODS_IS = "SAG_WEBMETHODS_IS"
    SAP = "SAP"
    SAP_HANADB = "SAP_HANADB"
    SAP_HYBRIS = "SAP_HYBRIS"
    SAP_MAXDB = "SAP_MAXDB"
    SAP_SYBASE = "SAP_SYBASE"
    SCALA = "SCALA"
    SELINUX = "SELINUX"
    SHAREPOINT = "SHAREPOINT"
    SPARK = "SPARK"
    SPRING = "SPRING"
    SQLITE = "SQLITE"
    THRIFT = "THRIFT"
    TIBCO = "TIBCO"
    TIBCO_BUSINESS_WORKS = "TIBCO_BUSINESS_WORKS"
    TIBCO_EMS = "TIBCO_EMS"
    UNDERTOW_IO = "UNDERTOW_IO"
    VARNISH_CACHE = "VARNISH_CACHE"
    VIM2 = "VIM2"
    VIRTUAL_MACHINE_KVM = "VIRTUAL_MACHINE_KVM"
    VIRTUAL_MACHINE_QEMU = "VIRTUAL_MACHINE_QEMU"
    WILDFLY = "WILDFLY"
    WINDOWS_CONTAINERS = "WINDOWS_CONTAINERS"
    WINK = "WINK"
    ZERO_MQ = "ZERO_MQ"
    ZOS_CONNECT = "ZOS_CONNECT"

    def __str__(self) -> str:
        return self.value


class SimpleHostTechType(Enum):
    APPARMOR = "APPARMOR"
    BOSH = "BOSH"
    BOSHBPM = "BOSHBPM"
    CLOUDFOUNDRY = "CLOUDFOUNDRY"
    CONTAINERD = "CONTAINERD"
    CRIO = "CRIO"
    DIEGO_CELL = "DIEGO_CELL"
    DOCKER = "DOCKER"
    GARDEN = "GARDEN"
    GRSECURITY = "GRSECURITY"
    KUBERNETES = "KUBERNETES"
    OPENSHIFT = "OPENSHIFT"
    OPENSTACK_COMPUTE = "OPENSTACK_COMPUTE"
    OPENSTACK_CONTROLLER = "OPENSTACK_CONTROLLER"
    SELINUX = "SELINUX"

    def __str__(self) -> str:
        return self.value


class ComparisonBasicType(Enum):
    APPLICATION_TYPE = "APPLICATION_TYPE"
    AZURE_COMPUTE_MODE = "AZURE_COMPUTE_MODE"
    AZURE_SKU = "AZURE_SKU"
    BITNESS = "BITNESS"
    CLOUD_TYPE = "CLOUD_TYPE"
    CUSTOM_APPLICATION_TYPE = "CUSTOM_APPLICATION_TYPE"
    DATABASE_TOPOLOGY = "DATABASE_TOPOLOGY"
    DCRUM_DECODER_TYPE = "DCRUM_DECODER_TYPE"
    ENTITY_ID = "ENTITY_ID"
    HYPERVISOR_TYPE = "HYPERVISOR_TYPE"
    INDEXED_NAME = "INDEXED_NAME"
    INDEXED_STRING = "INDEXED_STRING"
    INDEXED_TAG = "INDEXED_TAG"
    INTEGER = "INTEGER"
    IP_ADDRESS = "IP_ADDRESS"
    MOBILE_PLATFORM = "MOBILE_PLATFORM"
    OS_ARCHITECTURE = "OS_ARCHITECTURE"
    OS_TYPE = "OS_TYPE"
    PAAS_TYPE = "PAAS_TYPE"
    SERVICE_TOPOLOGY = "SERVICE_TOPOLOGY"
    SERVICE_TYPE = "SERVICE_TYPE"
    SIMPLE_HOST_TECH = "SIMPLE_HOST_TECH"
    SIMPLE_TECH = "SIMPLE_TECH"
    STRING = "STRING"
    SYNTHETIC_ENGINE_TYPE = "SYNTHETIC_ENGINE_TYPE"
    TAG = "TAG"

    def __str__(self) -> str:
        return self.value


class EqualsComparisonOperator(Enum):
    EQUALS = "EQUALS"

    def __str__(self) -> str:
        return self.value


class TagComparisonOperator(Enum):
    TAG_KEY_EQUALS = "TAG_KEY_EQUALS"
    EQUALS = "EQUALS"

    def __str__(self) -> str:
        return self.value


class IndexedTagComparisonOperator(Enum):
    EXISTS = "EXISTS"
    TAG_KEY_EQUALS = "TAG_KEY_EQUALS"
    EQUALS = "EQUALS"

    def __str__(self) -> str:
        return self.value


class BasicComparisonOperator(Enum):
    EXISTS = "EXISTS"
    EQUALS = "EQUALS"
=======
class TagContext(Enum):
    AWS = "AWS"
    AWS_GENERIC = "AWS_GENERIC"
    AZURE = "AZURE"
    CLOUD_FOUNDRY = "CLOUD_FOUNDRY"
    CONTEXTLESS = "CONTEXTLESS"
    ENVIRONMENT = "ENVIRONMENT"
    GOOGLE_CLOUD = "GOOGLE_CLOUD"
    KUBERNETES = "KUBERNETES"
>>>>>>> b256fbc3

    def __str__(self) -> str:
        return self.value


class StringComparisonOperator(Enum):
    BEGINS_WITH = "BEGINS_WITH"
    CONTAINS = "CONTAINS"
<<<<<<< HEAD
    ENDS_WITH = "ENDS_WITH"
    REGEX_MATCHES = "REGEX_MATCHES"
    EXISTS = "EXISTS"
    EQUALS = "EQUALS"

    def __str__(self) -> str:
        return self.value


class IpAddressComparisonOperator(Enum):
    IS_IP_IN_RANGE = "IS_IP_IN_RANGE"
    BEGINS_WITH = "BEGINS_WITH"
    CONTAINS = "CONTAINS"
    ENDS_WITH = "ENDS_WITH"
    REGEX_MATCHES = "REGEX_MATCHES"
    EXISTS = "EXISTS"
    EQUALS = "EQUALS"

    def __str__(self) -> str:
        return self.value


class IndexedNameComparisonOperator(Enum):
    CONTAINS = "CONTAINS"
    EXISTS = "EXISTS"
    EQUALS = "EQUALS"

    def __str__(self) -> str:
        return self.value


class IntegerComparisonOperator(Enum):
    GREATER_THAN = "GREATER_THAN"
    GREATER_THAN_OR_EQUAL = "GREATER_THAN_OR_EQUAL"
    LOWER_THAN = "LOWER_THAN"
    LOWER_THAN_OR_EQUAL = "LOWER_THAN_OR_EQUAL"
    EXISTS = "EXISTS"
    EQUALS = "EQUALS"

    def __str__(self) -> str:
        return self.value


class ServiceTypeComparisonValue(Enum):
    BACKGROUND_ACTIVITY = "BACKGROUND_ACTIVITY"
    CICS_SERVICE = "CICS_SERVICE"
    CUSTOM_SERVICE = "CUSTOM_SERVICE"
    DATABASE_SERVICE = "DATABASE_SERVICE"
    ENTERPRISE_SERVICE_BUS_SERVICE = "ENTERPRISE_SERVICE_BUS_SERVICE"
    EXTERNAL = "EXTERNAL"
    IBM_INTEGRATION_BUS_SERVICE = "IBM_INTEGRATION_BUS_SERVICE"
    IMS_SERVICE = "IMS_SERVICE"
    MESSAGING_SERVICE = "MESSAGING_SERVICE"
    QUEUE_LISTENER_SERVICE = "QUEUE_LISTENER_SERVICE"
    RMI_SERVICE = "RMI_SERVICE"
    RPC_SERVICE = "RPC_SERVICE"
    WEB_REQUEST_SERVICE = "WEB_REQUEST_SERVICE"
    WEB_SERVICE = "WEB_SERVICE"

    def __str__(self) -> str:
        return self.value


class PaasTypeComparisonValue(Enum):
    AWS_ECS_EC2 = "AWS_ECS_EC2"
    AWS_ECS_FARGATE = "AWS_ECS_FARGATE"
    AWS_LAMBDA = "AWS_LAMBDA"
    AZURE_FUNCTIONS = "AZURE_FUNCTIONS"
    AZURE_WEBSITES = "AZURE_WEBSITES"
    CLOUD_FOUNDRY = "CLOUD_FOUNDRY"
    GOOGLE_APP_ENGINE = "GOOGLE_APP_ENGINE"
    HEROKU = "HEROKU"
    KUBERNETES = "KUBERNETES"
    OPENSHIFT = "OPENSHIFT"

    def __str__(self) -> str:
        return self.value


class CloudTypeComparisonValue(Enum):
    AZURE = "AZURE"
    EC2 = "EC2"
    GOOGLE_CLOUD_PLATFORM = "GOOGLE_CLOUD_PLATFORM"
    OPENSTACK = "OPENSTACK"
    ORACLE = "ORACLE"
    UNRECOGNIZED = "UNRECOGNIZED"

    def __str__(self) -> str:
        return self.value


class AzureSkuComparisonValue(Enum):
    BASIC = "BASIC"
    DYNAMIC = "DYNAMIC"
    FREE = "FREE"
    PREMIUM = "PREMIUM"
    SHARED = "SHARED"
    STANDARD = "STANDARD"

    def __str__(self) -> str:
        return self.value


class AzureComputeModeComparisonValue(Enum):
    DEDICATED = "DEDICATED"
    SHARED = "SHARED"

    def __str__(self) -> str:
        return self.value


class ServiceTopologyComparisonValue(Enum):
    EXTERNAL_SERVICE = "EXTERNAL_SERVICE"
    FULLY_MONITORED = "FULLY_MONITORED"
    OPAQUE_SERVICE = "OPAQUE_SERVICE"

    def __str__(self) -> str:
        return self.value


class DatabaseTopologyComparisonValue(Enum):
    CLUSTER = "CLUSTER"
    EMBEDDED = "EMBEDDED"
    FAILOVER = "FAILOVER"
    IPC = "IPC"
    LOAD_BALANCING = "LOAD_BALANCING"
    SINGLE_SERVER = "SINGLE_SERVER"
    UNSPECIFIED = "UNSPECIFIED"

    def __str__(self) -> str:
        return self.value


class OsTypeComparisonValue(Enum):
    AIX = "AIX"
    DARWIN = "DARWIN"
    HPUX = "HPUX"
    LINUX = "LINUX"
    SOLARIS = "SOLARIS"
    WINDOWS = "WINDOWS"
    ZOS = "ZOS"

    def __str__(self) -> str:
        return self.value


class HypervisorTypeComparisonValue(Enum):
    AHV = "AHV"
    HYPER_V = "HYPER_V"
    KVM = "KVM"
    LPAR = "LPAR"
    QEMU = "QEMU"
    UNRECOGNIZED = "UNRECOGNIZED"
    VIRTUAL_BOX = "VIRTUAL_BOX"
    VMWARE = "VMWARE"
    WPAR = "WPAR"
    XEN = "XEN"

    def __str__(self) -> str:
        return self.value


class OsArchitectureComparisonValue(Enum):
    ARM = "ARM"
    IA64 = "IA64"
    PARISC = "PARISC"
    PPC = "PPC"
    PPCLE = "PPCLE"
    S390 = "S390"
    SPARC = "SPARC"
    X86 = "X86"
    ZOS = "ZOS"

    def __str__(self) -> str:
        return self.value


class BitnessComparisonValue(Enum):
    _32 = "32"
    _64 = "64"

    def __str__(self) -> str:
        return self.value


class ApplicationTypeComparisonValue(Enum):
    AGENTLESS_MONITORING = "AGENTLESS_MONITORING"
    AMP = "AMP"
    AUTO_INJECTED = "AUTO_INJECTED"
    DEFAULT = "DEFAULT"
    SAAS_VENDOR = "SAAS_VENDOR"

    def __str__(self) -> str:
        return self.value


class CustomApplicationTypeComparisonValue(Enum):
    AMAZON_ECHO = "AMAZON_ECHO"
    DESKTOP = "DESKTOP"
    EMBEDDED = "EMBEDDED"
    IOT = "IOT"
    MICROSOFT_HOLOLENS = "MICROSOFT_HOLOLENS"
    UFO = "UFO"

    def __str__(self) -> str:
        return self.value


class MobilePlatformComparisonValue(Enum):
    ANDROID = "ANDROID"
    IOS = "IOS"
    LINUX = "LINUX"
    MAC_OS = "MAC_OS"
    OTHER = "OTHER"
    TVOS = "TVOS"
    WINDOWS = "WINDOWS"

    def __str__(self) -> str:
        return self.value


class DcrumDecoderComparisonValue(Enum):
    ALL_OTHER = "ALL_OTHER"
    CITRIX_APPFLOW = "CITRIX_APPFLOW"
    CITRIX_ICA = "CITRIX_ICA"
    CITRIX_ICA_OVER_SSL = "CITRIX_ICA_OVER_SSL"
    DB2_DRDA = "DB2_DRDA"
    HTTP = "HTTP"
    HTTPS = "HTTPS"
    HTTP_EXPRESS = "HTTP_EXPRESS"
    INFORMIX = "INFORMIX"
    MYSQL = "MYSQL"
    ORACLE = "ORACLE"
    SAP_GUI = "SAP_GUI"
    SAP_GUI_OVER_HTTP = "SAP_GUI_OVER_HTTP"
    SAP_GUI_OVER_HTTPS = "SAP_GUI_OVER_HTTPS"
    SAP_HANA_DB = "SAP_HANA_DB"
    SAP_RFC = "SAP_RFC"
    SSL = "SSL"
    TDS = "TDS"

    def __str__(self) -> str:
        return self.value


class SyntheticEngineTypeComparisonValue(Enum):
    CLASSIC = "CLASSIC"
    CUSTOM = "CUSTOM"

    def __str__(self) -> str:
=======
    CONTAINS_REGEX = "CONTAINS_REGEX"
    ENDS_WITH = "ENDS_WITH"
    EQUALS = "EQUALS"

    def __str__(self) -> str:
>>>>>>> b256fbc3
        return self.value<|MERGE_RESOLUTION|>--- conflicted
+++ resolved
@@ -520,7 +520,6 @@
         return self.value
 
 
-<<<<<<< HEAD
 class CustomProcessMetadataKeySource(Enum):
     CLOUD_FOUNDRY = "CLOUD_FOUNDRY"
     ENVIRONMENT = "ENVIRONMENT"
@@ -902,7 +901,7 @@
 class BasicComparisonOperator(Enum):
     EXISTS = "EXISTS"
     EQUALS = "EQUALS"
-=======
+
 class TagContext(Enum):
     AWS = "AWS"
     AWS_GENERIC = "AWS_GENERIC"
@@ -912,7 +911,6 @@
     ENVIRONMENT = "ENVIRONMENT"
     GOOGLE_CLOUD = "GOOGLE_CLOUD"
     KUBERNETES = "KUBERNETES"
->>>>>>> b256fbc3
 
     def __str__(self) -> str:
         return self.value
@@ -921,10 +919,10 @@
 class StringComparisonOperator(Enum):
     BEGINS_WITH = "BEGINS_WITH"
     CONTAINS = "CONTAINS"
-<<<<<<< HEAD
     ENDS_WITH = "ENDS_WITH"
     REGEX_MATCHES = "REGEX_MATCHES"
     EXISTS = "EXISTS"
+    CONTAINS_REGEX = "CONTAINS_REGEX"
     EQUALS = "EQUALS"
 
     def __str__(self) -> str:
@@ -1172,11 +1170,4 @@
     CUSTOM = "CUSTOM"
 
     def __str__(self) -> str:
-=======
-    CONTAINS_REGEX = "CONTAINS_REGEX"
-    ENDS_WITH = "ENDS_WITH"
-    EQUALS = "EQUALS"
-
-    def __str__(self) -> str:
->>>>>>> b256fbc3
         return self.value