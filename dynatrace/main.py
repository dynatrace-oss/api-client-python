import logging
from typing import Dict, Optional

from dynatrace.configuration_v1.alerting_profiles import AlertingProfileService
from dynatrace.configuration_v1.anomaly_detection_process_groups import AnomalyDetectionPGService
from dynatrace.configuration_v1.dashboard import DashboardService
from dynatrace.configuration_v1.extensions import ExtensionService
from dynatrace.configuration_v1.maintenance_windows import MaintenanceWindowService
from dynatrace.configuration_v1.metric_events import MetricEventService
from dynatrace.configuration_v1.notifications import NotificationService
from dynatrace.configuration_v1.plugins import PluginService
from dynatrace.environment_v1.cluster_time import ClusterTimeService
from dynatrace.environment_v1.custom_device import CustomDeviceService
from dynatrace.environment_v1.event import EventService
from dynatrace.environment_v1.synthetic_third_party import ThirdPartySyntheticTestsService
from dynatrace.environment_v2.activegates import ActiveGateService
from dynatrace.environment_v2.activegates_autoupdate_configuration import ActiveGateAutoUpdateConfigurationService
from dynatrace.environment_v2.activegates_autoupdate_jobs import ActiveGateAutoUpdateJobsService
from dynatrace.environment_v2.audit_logs import AuditLogsService
from dynatrace.environment_v2.monitored_entities import EntityService
from dynatrace.environment_v2.metrics import MetricService
from dynatrace.environment_v2.tokens_api import TokenService
from dynatrace.environment_v2.tokens_tenant import TenantTokenService
from dynatrace.http_client import HttpClient


class Dynatrace:
    def __init__(
        self,
        base_url: str,
        token: str,
        log: logging.Logger = None,
        proxies: Dict = None,
        too_many_requests_strategy=None,
        retries: int = 0,
        retry_delay_ms: int = 0,
        mc_jsession_id: Optional[str] = None,
        mc_b925d32c: Optional[str] = None,
        mc_sso_csrf_cookie: Optional[str] = None,
    ):
        self.__http_client = HttpClient(
            base_url,
            token,
            log,
            proxies,
            too_many_requests_strategy,
            retries,
            retry_delay_ms,
            mc_jsession_id,
            mc_b925d32c,
            mc_sso_csrf_cookie,
        )

        self.activegates: ActiveGateService = ActiveGateService(self.__http_client)
        self.activegates_autoupdate_configuration: ActiveGateAutoUpdateConfigurationService = ActiveGateAutoUpdateConfigurationService(self.__http_client)
        self.activegates_autoupdate_jobs = ActiveGateAutoUpdateJobsService(self.__http_client)
        self.alerting_profiles: AlertingProfileService = AlertingProfileService(self.__http_client)
        self.anomaly_detection_metric_events = MetricEventService(self.__http_client)
<<<<<<< HEAD
        self.audit_logs: AuditLogsService = AuditLogsService(self.__http_client)
=======
        self.anomaly_detection_process_groups = AnomalyDetectionPGService(self.__http_client)
>>>>>>> 5897b29b
        self.cluster_time: ClusterTimeService = ClusterTimeService(self.__http_client)
        self.custom_devices: CustomDeviceService = CustomDeviceService(self.__http_client)
        self.dashboards: DashboardService = DashboardService(self.__http_client)
        self.entities: EntityService = EntityService(self.__http_client)
        self.events: EventService = EventService(self.__http_client)
        self.extensions: ExtensionService = ExtensionService(self.__http_client)
        self.maintenance_windows = MaintenanceWindowService(self.__http_client)
        self.metrics: MetricService = MetricService(self.__http_client)
        self.notifications: NotificationService = NotificationService(self.__http_client)
        self.plugins: PluginService = PluginService(self.__http_client)
        self.tenant_tokens = TenantTokenService(self.__http_client)
        self.third_part_synthetic_tests: ThirdPartySyntheticTestsService = ThirdPartySyntheticTestsService(self.__http_client)
        self.tokens: TokenService = TokenService(self.__http_client)<|MERGE_RESOLUTION|>--- conflicted
+++ resolved
@@ -56,11 +56,8 @@
         self.activegates_autoupdate_jobs = ActiveGateAutoUpdateJobsService(self.__http_client)
         self.alerting_profiles: AlertingProfileService = AlertingProfileService(self.__http_client)
         self.anomaly_detection_metric_events = MetricEventService(self.__http_client)
-<<<<<<< HEAD
         self.audit_logs: AuditLogsService = AuditLogsService(self.__http_client)
-=======
         self.anomaly_detection_process_groups = AnomalyDetectionPGService(self.__http_client)
->>>>>>> 5897b29b
         self.cluster_time: ClusterTimeService = ClusterTimeService(self.__http_client)
         self.custom_devices: CustomDeviceService = CustomDeviceService(self.__http_client)
         self.dashboards: DashboardService = DashboardService(self.__http_client)
